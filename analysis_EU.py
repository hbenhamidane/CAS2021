"""
Created on 28 June 2022

@author = "Ludovic Le Reste"
@credits = ["Hisham Ben Hamidane", "Ludovic Le Reste"]
@status = "Prototype"

This scripts loads and analyses the Waterbase WISE 6 database from the European Environment Agency.
Analysis is for the whole dataset (not limited to Switzerland as previously)
Data sources:
2021 WISE dataset (disaggregated data, aggregated data, spatial data):
    https://www.eea.europa.eu/data-and-maps/data/waterbase-water-quality-icm-2

TO DO:
    - check completion of data

TO DO for classification analysis:
    - check which parameters are common to all sites or to all waterbody types

    
TO DO for time traces analysis:    
    - read dates from original csv file as strings and convert to datetime before saving pickle file
    - plot time traces
    - find interesting questions to answer
        + is there a pattern in terms of metal pollution?
        [10:27] Ben Hamidane, Hisham

Targets of interest from Hisham:
    - Groupe 1: cibles analytiques générales
    AT_group1 <- c("pH", "Water Temperature", "Oxygen saturation", "Electrical conductivity", "Ammonium", "Phosphate", "Nitrate", "BOD5")
    - Groupe 2: métaux
    AT_group2 <- c("Lead and its compounds", "Copper and its compounds", "Cadmium and its compounds", "Zinc and its compounds",
               "Nickel and its compounds", "Arsenic and its compounds", "Mercury and its compounds", "Chromium and its compounds",
               "Iron and its compounds")

"""

__author__ = "Ludovic Le Reste"
__credits__ = ["Hisham Ben Hamidane", "Ludovic Le Reste"]
__status__ = "Prototype"

# %% PACKAGES
# from collections import Counter
# from imblearn.under_sampling import RandomUnderSampler
# from imblearn.over_sampling import RandomOverSampler
# import umap
# from sklearn.model_selection import train_test_split
# from sklearn.feature_selection import VarianceThreshold
# from sklearn.preprocessing import StandardScaler
# from sklearn import svm
# from sklearn.manifold import TSNE
# from sklearn.decomposition import PCA
# from sklearn.mixture import GaussianMixture
# from sklearn.metrics import silhouette_score
# from sklearn.cluster import KMeans
# from sklearn import metrics
# from scipy import stats
# import statsmodels.api as sm
# import geopandas as gpd
import matplotlib.pyplot as plt
# import seaborn as sns
# import numpy as np
import os
import pandas as pd



# %% PACKAGES
from IPython.core.interactiveshell import InteractiveShell
InteractiveShell.ast_node_interactivity = "all"
# from mpl_toolkits.basemap import Basemap
# import plot_style

# %% FUNCTONS


def load_csv_disaggregated_data(save=False) -> pd.DataFrame:
    """
    - load csv disaggregated data
    - filter columns and compress size
    - Optional: saves as Pickle file for later reload

    Parameters
    ----------
    save : boolean, optional.
        If True, saves output as pickle file in current directory.
        The default is False.

    Returns
    -------
    df : pd.DataFrame
        DataFrame with filtered columns and specified data types to reduce file
        size from 15 GB to 1.3 GB (with float32; only marginal number of results with >7 significant digits).

    """
    # WISE tabular data
    # filter columns and specify data types to reduce file size from 15.3 GB to 1.1 GB
    data_types = {"monitoringSiteIdentifier": "category",
                  "parameterWaterBodyCategory": "category",
                  "observedPropertyDeterminandLabel": "category",
                  "resultUom": "category",
                  "phenomenonTimeSamplingDate": "str",
                  "resultObservedValue": "float32",
                  "resultQualityObservedValueBelowLOQ": "boolean",
                  "parameterSpecies": "category",
                  "resultObservationStatus": "category"}
    df = pd.read_csv("WISE/Waterbase_v2021_1_T_WISE6_DisaggregatedData.csv",
                     usecols=list(data_types.keys()), dtype=data_types)
    
    df["phenomenonTimeSamplingDate"] = pd.to_datetime(df["phenomenonTimeSamplingDate"], format='%Y%m%d')
    
    if save == True:
        df.to_pickle("WISE/Data_EU_disaggregated_colFiltered.pkl")
    return df


def load_csv_aggregated_data(save=False) -> pd.DataFrame:
    """
    - load csv aggregated data
    - filter columns and compress size
    - Optional: saves as Pickle file for later reload

    Parameters
    ----------
    save : boolean, optional.
        If True, saves output as pickle file in current directory.
        The default is False.

    Returns
    -------
    df : pd.DataFrame
        DataFrame with filtered columns and specified data types to reduce file
        size from 1.1 GB to 210 MB (with float32) or 317 MB (with float64).

    """
    float_type = "float64"
    data_types = {"monitoringSiteIdentifier": "category",
                  "parameterWaterBodyCategory": "category",
                  "observedPropertyDeterminandLabel": "category",
                  "resultUom": "category",
                  "phenomenonTimeReferenceYear": "int16",
                  "parameterSamplingPeriod": "category",
                  "procedureLOQValue": float_type,
                  "resultNumberOfSamples": "Int16",
                  "resultQualityNumberOfSamplesBelowLOQ": "Int16",
                  "resultQualityMinimumBelowLOQ": "boolean",
                  "resultMinimumValue": float_type,
                  "resultQualityMeanBelowLOQ": "boolean",
                  "resultMeanValue": float_type,
                  "resultQualityMaximumBelowLOQ": "boolean",
                  "resultMaximumValue": float_type,
                  "resultQualityMedianBelowLOQ": "boolean",
                  "resultMedianValue": float_type,
                  "resultStandardDeviationValue": float_type,
                  "parameterSampleDepth": float_type,
                  "metadata_observationStatus": "category"}
    df = pd.read_csv("WISE/Waterbase_v2021_1_T_WISE6_AggregatedData.csv",
                     usecols=list(data_types.keys()), dtype=data_types)
    if save == True:
        df.to_pickle("WISE/Data_EU_aggregated_colFiltered.pkl")
    return df


def investigate_data(df, spatial):
    # ------------------
    # General info
    # ------------------
    df.dtypes
    df.memory_usage()

    site_counts = df.monitoringSiteIdentifier.value_counts()
    target_counts = df.observedPropertyDeterminandLabel.value_counts()

    # ------------------
    # df <-> spatial match
    # ------------------
    # Are all sites in df listed in spatial? => No
    df.monitoringSiteIdentifier.isin(spatial.monitoringSiteIdentifier).all()
    # Are there NaNs in df sites? => No
    df.monitoringSiteIdentifier.isnull().sum()
    # Which sites in df are not listed in spatial? => 244 sites
    mask = site_counts.index.isin(spatial.monitoringSiteIdentifier)
    sites_unmatch = site_counts.index[~mask]

    # Are there NaNs in spatial? => Yes, 1631
    spatial.monitoringSiteIdentifier.isnull().sum()
    # Are there duplicates in spatial sites? => Yes
    # due to different monitoringSiteIdentifierScheme (the euMonitoringSiteCode has lat and lon, not the other) and NAs
    sum(spatial.monitoringSiteIdentifier.duplicated(), )
    mask = spatial.monitoringSiteIdentifier.duplicated(keep=False)
    sites_duplicated = spatial[mask].reset_index(drop=True)
    sites_idscheme = spatial.monitoringSiteIdentifierScheme.value_counts()
    sites_duplicated_idscheme = sites_duplicated.monitoringSiteIdentifierScheme.value_counts()


def prep_data(df, spatial, save=False):
    """
    Purge df (dsaggregated data) and spatial from unclear data and merge
    spatial:
        - remove all NAs site IDs in spatial
        - remove duplicated sites in spatial (keep in priority sites with euMonitoringSiteCode scheme)
    result:
        - 60'171 rows are removed from df due to no site match in spatial (0.1% of rows in df)
        - 8'041 rows are dropped because result value is NA
        - Added column 'year' (for subsequent aggregation criteria)
    """
    spatial_trim = spatial.dropna(subset=["monitoringSiteIdentifier"])
    spatial_trim = spatial_trim.astype(
        {'monitoringSiteIdentifier': 'string', 'countryCode': 'category', 'rbdName': 'category'})
    mask = spatial_trim.monitoringSiteIdentifier.duplicated(keep=False)
    spatial_nondup = spatial_trim[~mask]
    spatial_dup = spatial_trim[mask]
    spatial_dup.sort_values(
        by='monitoringSiteIdentifierScheme', ascending=False, inplace=True)
    spatial_dup.drop_duplicates(
        subset=["monitoringSiteIdentifier"], inplace=True)
    spatial_trim = pd.concat([spatial_nondup, spatial_dup])[
        ['monitoringSiteIdentifier', 'countryCode', 'rbdName']]

    df = df.loc[df.monitoringSiteIdentifier.isin(
        spatial.monitoringSiteIdentifier)].reset_index(drop=True)

    dfm = pd.merge(df, spatial_trim, how='left',
                   on='monitoringSiteIdentifier').reset_index(drop=True)
    dfm.dropna(subset=['resultObservedValue'], inplace=True)
    
    dfm['year'] = dfm.phenomenonTimeSamplingDate .dt.year
    
    if save == True:
        dfm.to_pickle("WISE/Data_EU_disaggregated_mergedSpatial.pkl")
    
    return dfm


def find_time_traces(df_agg, spatial, thresh_samples_per_year=100, thresh_sites_per_target=10) -> pd.DataFrame:
    """
    Computes a summary of intersting sites, targets, and years for time-trace analysis.
    Returns a pivot table from filtered aggregated data.
    
    - filter out:
        + records with low reliability
        + sites not listed in spatial
        + most results at LOQ
        + time traces with few points
    - get max number of results per site, per AT, per year
    - identify most represented AT for comparison between sites
        + identifiers: AT, site
        + filter out AT with too few sites meeting criteria

    Parameters
    ----------
    df_agg : pd.DataFrame
        aggregated data
    thresh_samples_per_year : int, optional
        The default is 100.
    thresh_sites_per_target : int, optional
        The default is 10.

    Returns
    -------
    tt_id : pd.DataFrame
        DataFrame with sites as index and targets as columns.
    tt_year_id : pd.DataFrame
        DataFrame with sites and year as index and targets as columns.
    """
    
    # filter out results with low reliability
    df_agg_fil = df_agg.loc[df_agg['metadata_observationStatus'] == 'A']

    # filter out sites that are not in spatial => There are none!!
    df_agg = df_agg.loc[df_agg.monitoringSiteIdentifier.isin(spatial.monitoringSiteIdentifier)]

    # filter out results too close to LOQ
    df_agg = df_agg.loc[(df_agg['resultQualityMedianBelowLOQ']==False) | (df_agg['resultQualityMedianBelowLOQ'].isnull())]
    df_agg = df_agg.loc[(df_agg['resultQualityMaximumBelowLOQ']==False) | (df_agg['resultQualityMaximumBelowLOQ'].isnull())]
    df_agg = df_agg.loc[(df_agg['resultQualityMeanBelowLOQ']==False) | (df_agg['resultQualityMeanBelowLOQ'].isnull())]

    # filter out time traces with few points
    df_agg = df_agg.loc[df_agg.resultNumberOfSamples>thresh_samples_per_year]
    
    # convert some categorical data into relevant dtypes for further analysis
    """ This is done at this stage as df_agg has now a much smaller size"""
    df_agg = df_agg.astype({'phenomenonTimeReferenceYear': 'int16',
                   'monitoringSiteIdentifier': 'str',
                   'observedPropertyDeterminandLabel': 'str'})
    
    # compute table with AT and site identifiers
    df_agg_colFil = df_agg[['monitoringSiteIdentifier', 
                      'observedPropertyDeterminandLabel',
                      'phenomenonTimeReferenceYear',
                      'parameterSamplingPeriod',
                      'resultNumberOfSamples']]
    tt_id_raw = pd.pivot_table(df_agg_colFil,
                          values='resultNumberOfSamples',
                          index='monitoringSiteIdentifier',
                          columns='observedPropertyDeterminandLabel',
                          aggfunc='count')
    tt_id = tt_id_raw.dropna(axis=1, thresh=thresh_sites_per_target)
    df_agg_colFil_2 = df_agg_colFil[df_agg_colFil.observedPropertyDeterminandLabel.isin(tt_id.columns)]
    tt_year_id = pd.pivot_table(df_agg_colFil_2,
                          values='resultNumberOfSamples',
                          index=['monitoringSiteIdentifier', 'phenomenonTimeReferenceYear'],
                          columns='observedPropertyDeterminandLabel',
                          aggfunc='count')
    
    return tt_id, tt_year_id, df_agg_colFil_2

def select_time_trace(dfm, tt_id_year, site: str, target: str) -> pd.DataFrame:
    """
    *** function unused since WISE aggregated data does not match disaggregated data :-( !!! ***
    simply filters disaggregated data based on site, target, and year

    Parameters
    ----------
    dfm : TYPE
        DESCRIPTION.
    tt_year_id : TYPE
        DESCRIPTION.
    site : str
        DESCRIPTION.
    target : str
        DESCRIPTION.

    Returns
    -------
    tt : TYPE
        DESCRIPTION.

    """
    tt_id_year_fil = tt_id_year.loc[site, target].dropna()
    mask = (dfm["monitoringSiteIdentifier"]==site) & \
            (dfm["observedPropertyDeterminandLabel"]==target) & \
            (dfm["phenomenonTimeSamplingDate"].dt.year.isin(tt_id_year_fil.index))
    tt = dfm[mask]
    
    return tt, tt_id_year_fil


def aggregate(df, groups: list, save=False) -> pd.DataFrame:
    """
    "C'est marqué dessus comme le port-salut"
    
    Aggregates raw data based on groups

    Parameters
    ----------
    df : pd.DataFrame
        Disaggregated data.
    groups : list
        list of columns to group.
    save : Boolean, optional
        Saves the output as a pickle file. The default is False.

    Returns
    -------
    df_agg : TYPE
        DESCRIPTION.

    """

    df_agg = df.groupby(by=groups, observed=True) \
        .agg({'resultObservedValue': ['count', 'mean', 'std'],
              'resultQualityObservedValueBelowLOQ': 'sum'})
        
    df_agg['resultQualityObservedValueBelowLOQ', 'perc'] = df_agg['resultQualityObservedValueBelowLOQ', 'sum'] / df_agg['resultObservedValue', 'count'] * 100
    df_agg.sort_values(by=('resultObservedValue', 'count'), ascending=False, inplace=True)
    df_agg.columns = ["_".join(a) for a in df_agg.columns.to_flat_index()]
             
    if save == True:
        df_agg.to_pickle("WISE/Data_EU_aggregated_custom_from_disaggregated.pkl")
        
    return df_agg


def find_time_traces_ca(dfm_agg,
                        dfm_agg_year,
                        thresh_LOQ=30,
                        thresh_samples=300,
                        thresh_samples_per_year=100,
                        thresh_sites_per_target=10,
                        thresh_siteYears_per_target=50):
    """
    Computes a summary of intersting sites, targets, and years for time-trace analysis.
    Takes custom aggregated (hence "_ca" suffix) data as input
    Returns pivot tables (actually unstacked tables) from filtered aggregated data.
    
    - filter out:
        + results too close to LOQ
        + time traces with too few points
    - computes number of results per site, per AT, per year
    - identify most represented AT for comparison between sites
        + identifiers: AT, site (,and year)
        + filter out AT with too few sites meeting criteria
        + filter out AT='Other chemical parameter' because wtf is that.

    Parameters
    ----------
    dfm_agg : TYPE
        DESCRIPTION.
    dfm_agg_year : TYPE
        DESCRIPTION.
    thresh_LOQ : TYPE, optional
        DESCRIPTION. The default is 30.
    thresh_samples : TYPE, optional
        DESCRIPTION. The default is 300.
    thresh_samples_per_year : TYPE, optional
        DESCRIPTION. The default is 100.
    thresh_sites_per_target : TYPE, optional
        DESCRIPTION. The default is 10.
    thresh_sites_per_target : TYPE, optional
        DESCRIPTION. The default is 10.

    Returns
    -------
    tt_id_ca : pd.DataFrame
        DataFrame with sites as index and targets as columns.
    tt_id_year_ca : pd.DataFrame
        DataFrame with sites and year as index and targets as columns.

    """
    # filter out results too close to LOQ
    # 11'049'525 ($071%) rows removed for 30% LOQ for dfm_agg_year
    dfm_agg = dfm_agg[dfm_agg['resultQualityObservedValueBelowLOQ_perc'] < thresh_LOQ]
    dfm_agg_year = dfm_agg_year[dfm_agg_year['resultQualityObservedValueBelowLOQ_perc'] < thresh_LOQ]
    
    # Filter out time traces with too few points
    dfm_agg = dfm_agg[dfm_agg['resultObservedValue_count'] > thresh_samples]
    dfm_agg_year = dfm_agg_year[dfm_agg_year['resultObservedValue_count'] > thresh_samples_per_year]
    
    # computes the "pivot table"
    tt_id_ca = dfm_agg['resultObservedValue_count'].unstack(level=1)
    tt_id_year_ca = dfm_agg_year['resultObservedValue_count'].unstack(level=1)
    
    # filter out targets with too few sites or site-year 
    tt_id_ca = tt_id_ca.dropna(axis=1, thresh=thresh_sites_per_target)
    tt_id_year_ca = tt_id_year_ca.dropna(axis=1, thresh=thresh_siteYears_per_target)
    
    tt_id_ca = tt_id_ca.drop(columns='Other chemical parameter')
    tt_id_year_ca = tt_id_year_ca.drop(columns='Other chemical parameter')
    
    # remove empty rows due to previous column (i.e. target) drops
    tt_id_ca = tt_id_ca.dropna(axis=0, how='all')
    tt_id_year_ca = tt_id_year_ca.dropna(axis=0, how='all')
    
    return tt_id_ca, tt_id_year_ca

    
def select_time_trace_ca(dfm, tt_id_year, site: str, target: str) -> pd.DataFrame:
    """
    simply filters disaggregated data based on site, target, and year

    Parameters
    ----------
    dfm : TYPE
        DESCRIPTION.
    tt_year_id : TYPE
        DESCRIPTION.
    site : str
        DESCRIPTION.
    target : str
        DESCRIPTION.

    Returns
    -------
    tt : TYPE
        DESCRIPTION.

    """
<<<<<<< HEAD
    tt_id_year_fil = tt_id_year.loc[site, target].dropna()
    mask = (dfm["monitoringSiteIdentifier"]==site) & \
            (dfm["observedPropertyDeterminandLabel"]==target) & \
            (dfm["year"].isin(tt_id_year_fil.index))
=======
    tt_year_id_fil = tt_year_id.loc[site, target].dropna()
    mask = (dfm["monitoringSiteIdentifier"]==site) #& \
            #(dfm["observedPropertyDeterminandLabel"]==target) #& \
            # (dfm["phenomenonTimeSamplingDate"].dt.year.isin(tt_year_id_fil.index))
>>>>>>> a7f69dbb
    tt = dfm[mask]
    
    return tt, tt_id_year_fil

def plot_time_traces(tt_id_year, target, ):
    """TBD:
        - plot all time traces corresponding to one target in tt_id_year
        - use slider or button to navigate through time traces as done for ECG project
        - dates in filtered dfm will probably have to be sorted first"""
    return None

def dump():
    # status and visual aids
    targets = df_agg.observedPropertyDeterminandLabel.value_counts()
    sites = df_agg.monitoringSiteIdentifier.value_counts()
    n_sites_per_target = df_agg \
        .groupby(['observedPropertyDeterminandLabel'], observed=True) \
        .monitoringSiteIdentifier \
        .nunique() \
        .sort_values(ascending=False)
        
    df_agg.phenomenonTimeReferenceYear.value_counts().sort_index().plot(kind='bar')
        
    targets_id = targets[targets>100]
    
    df_agg.loc[df_agg.observedPropertyDeterminandLabel==n_sites_per_target.index[0]] \
        .monitoringSiteIdentifier \
        .unique() \
        .sort_values(ascending=False)
        
    df_agg.resultNumberOfSamples.hist(bins=50)
    df_agg.sort_values(by='resultNumberOfSamples', axis='index',
                            ascending=False, inplace=True, na_position='last')
    
    # compare year distributions between aggregated and disaggregated data
    years_agg = df_agg.groupby(by=['phenomenonTimeReferenceYear']).sum()
    years_disagg = df.phenomenonTimeSamplingDate.dt.year.value_counts().sort_index()
    years = pd.merge(left=years_agg.resultNumberOfSamples,
                     right=years_disagg,
                     how='outer',
                     left_on='phenomenonTimeReferenceYear',
                     right_index=True)
    years.plot(x="phenomenonTimeReferenceYear", y=["resultNumberOfSamples", "phenomenonTimeSamplingDate"], kind="bar")
    

if __name__ == "__main__":
    # %% LOAD FILES
    # # path = "D:\Ludo\Docs\programming\CAS_applied_data_science\project_Water\Datasets".replace(
    # #     "\\", "/")
    path = r"C:\Users\ludovic.lereste\Documents\CAS_applied_data_science\project_Water\Datasets" \
        .replace("\\", "/")
    os.chdir(path)

    # # FROM CSV
    # spatial = pd.read_csv("WISE/Waterbase_v2021_1_S_WISE6_SpatialObject_DerivedData.csv")
    # # df = load_csv_disaggregated_data(save=True)
    # # df_agg = load_csv_aggregated_data(save=True)
    # # dfm = prep_data(df, spatial, save=True)
    
<<<<<<< HEAD
    # FROM PICKLE
    # df = pd.read_pickle("WISE/Data_EU_disaggregated_colFiltered.pkl")
    dfm = pd.read_pickle("WISE/Data_EU_disaggregated_mergedSpatial.pkl")
    df_agg = pd.read_pickle("WISE/Data_EU_aggregated_colFiltered.pkl")
    dfm_agg = pd.read_pickle("WISE/Data_EU_aggregated_custom_from_disaggregated.pkl")
    dfm_agg_year = pd.read_pickle("WISE/Data_EU_aggregated_custom_perYear_from_disaggregated.pkl")
    
    # %% IDENTIFY BEST CANDIDATES FOR TIME TRACE ANALYSIS
    
    # From WISE aggregated data
    """This is useless since WISE aggregated data do not match WISE disaggregated data"""
    # tt_id, tt_year_id = find_time_traces(df_agg, spatial)
    
    # From custom-aggregated data
    dfm_agg = aggregate(dfm, groups=['monitoringSiteIdentifier', 'observedPropertyDeterminandLabel'], 
                        save=True)
    dfm_agg_year = aggregate(dfm, groups=['monitoringSiteIdentifier',
                                          'observedPropertyDeterminandLabel',
                                          'year'])
    # dfm_agg_year.to_pickle("WISE/Data_EU_aggregated_custom_perYear_from_disaggregated.pkl")
    tt_id_ca, tt_id_year_ca = find_time_traces_ca(dfm_agg, dfm_agg_year)
    
    
    # %% PLOT TIME TRACES
    
    tt, tt_year_id_fil = select_time_trace_ca(dfm, 
                                              tt_id_year_ca,
                                              site='PT19E02',
                                              target='Oxygen saturation')
    plt.plot(tt.phenomenonTimeSamplingDate, tt.resultObservedValue)
=======
    # # FROM PICKLE
    # df = pd.read_pickle("WISE/Data_EU_disaggregated_colFiltered.pkl")
    # dfm = pd.read_pickle("WISE/Data_EU_disaggregated_mergedSpatial.pkl")
    # df_agg = pd.read_pickle("WISE/Data_EU_aggregated_colFiltered.pkl")
    
    # %% IDENTIFY BEST CANDIDATES FOR TIME TRACE ANALYSIS
    tt_id, tt_year_id, df_agg_filtered = find_time_traces(df_agg, spatial)
    
    # %% PLOT TIME TRACES
    tt, tt_year_id_fil = select_time_trace(df, tt_year_id, site='ES040ESPF000400396_1', target='Electrical conductivity')
    # dfm.phenomenonTimeSamplingDate.dt.year.value_counts().plot(kind='bar')
    # plt.xlabel(xlabel, kwargs)
>>>>>>> a7f69dbb
    
    
<|MERGE_RESOLUTION|>--- conflicted
+++ resolved
@@ -466,17 +466,10 @@
         DESCRIPTION.
 
     """
-<<<<<<< HEAD
     tt_id_year_fil = tt_id_year.loc[site, target].dropna()
     mask = (dfm["monitoringSiteIdentifier"]==site) & \
             (dfm["observedPropertyDeterminandLabel"]==target) & \
             (dfm["year"].isin(tt_id_year_fil.index))
-=======
-    tt_year_id_fil = tt_year_id.loc[site, target].dropna()
-    mask = (dfm["monitoringSiteIdentifier"]==site) #& \
-            #(dfm["observedPropertyDeterminandLabel"]==target) #& \
-            # (dfm["phenomenonTimeSamplingDate"].dt.year.isin(tt_year_id_fil.index))
->>>>>>> a7f69dbb
     tt = dfm[mask]
     
     return tt, tt_id_year_fil
@@ -536,7 +529,6 @@
     # # df_agg = load_csv_aggregated_data(save=True)
     # # dfm = prep_data(df, spatial, save=True)
     
-<<<<<<< HEAD
     # FROM PICKLE
     # df = pd.read_pickle("WISE/Data_EU_disaggregated_colFiltered.pkl")
     dfm = pd.read_pickle("WISE/Data_EU_disaggregated_mergedSpatial.pkl")
@@ -567,19 +559,5 @@
                                               site='PT19E02',
                                               target='Oxygen saturation')
     plt.plot(tt.phenomenonTimeSamplingDate, tt.resultObservedValue)
-=======
-    # # FROM PICKLE
-    # df = pd.read_pickle("WISE/Data_EU_disaggregated_colFiltered.pkl")
-    # dfm = pd.read_pickle("WISE/Data_EU_disaggregated_mergedSpatial.pkl")
-    # df_agg = pd.read_pickle("WISE/Data_EU_aggregated_colFiltered.pkl")
-    
-    # %% IDENTIFY BEST CANDIDATES FOR TIME TRACE ANALYSIS
-    tt_id, tt_year_id, df_agg_filtered = find_time_traces(df_agg, spatial)
-    
-    # %% PLOT TIME TRACES
-    tt, tt_year_id_fil = select_time_trace(df, tt_year_id, site='ES040ESPF000400396_1', target='Electrical conductivity')
-    # dfm.phenomenonTimeSamplingDate.dt.year.value_counts().plot(kind='bar')
-    # plt.xlabel(xlabel, kwargs)
->>>>>>> a7f69dbb
-    
-    
+    
+    
